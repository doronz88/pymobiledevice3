--- conflicted
+++ resolved
@@ -30,8 +30,8 @@
 import logging
 
 from construct.core import Struct
-from construct.lib.container import Container
-from construct.macros import String, ULInt64
+from construct.lib.containers import Container
+from construct import Const,  Int64ul
 
 from pymobiledevice.lockdown import LockdownClient
 
@@ -116,13 +116,13 @@
 AFC_LOCK_UN = 8 | 4  #/**< unlock */
 
 
-AFCMAGIC = "CFA6LPAA"
-AFCPacket = Struct("AFCPacket",
-                   String("magic", 8,),
-                   ULInt64("entire_length"),
-                   ULInt64("this_length"),
-                   ULInt64("packet_num"),
-                   ULInt64("operation")
+AFCMAGIC = b"CFA6LPAA"
+AFCPacket = Struct(
+                   "magic" / Const(AFCMAGIC),
+                   "entire_length" /Int64ul,
+                   "this_length" / Int64ul,
+                   "packet_num" / Int64ul,
+                   "operation" / Int64ul,
                    )
 
 
@@ -524,13 +524,8 @@
 
 
 class AFC2Client(AFCClient):
-<<<<<<< HEAD
-    def __init__(self, lockdown=None, udid=None):
-        super(AFC, self).__init__(lockdown, serviceName="com.apple.afc2", udid=udid)
-=======
     def __init__(self, lockdown=None):
-        super(AFC2Client, self).__init__(lockdown, serviceName="com.apple.afc2")
->>>>>>> 721d9298
+        super(AFC2Client, self).__init__(lockdown, serviceName="com.apple.afc2",udid=udid)
 
 
 
