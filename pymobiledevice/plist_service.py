#!/usr/bin/env python
# -*- coding: utf8 -*-
#
# $Id$
#
# Copyright (c) 2012-2014 "dark[-at-]gotohack.org"
#
# This file is part of pymobiledevice
#
# pymobiledevice is free software: you can redistribute it and/or modify
# it under the terms of the GNU General Public License as published by
# the Free Software Foundation, either version 3 of the License, or
# (at your option) any later version.
#
# This program is distributed in the hope that it will be useful,
# but WITHOUT ANY WARRANTY; without even the implied warranty of
# MERCHANTABILITY or FITNESS FOR A PARTICULAR PURPOSE.  See the
# GNU General Public License for more details.
#
# You should have received a copy of the GNU General Public License
# along with this program.  If not, see <http://www.gnu.org/licenses/>.
#
#


import plistlib
import ssl
import struct
<<<<<<< HEAD
from re import sub
import logging

class PlistService(object):
    def __init__(self, port, udid=None, logger=None):
        self.logger = logger or logging.getLogger(__name__)
=======
import codecs
from re import sub
from six import PY3

from pymobiledevice.usbmux import usbmux

if PY3:
    plistlib.readPlistFromString = plistlib.loads
    plistlib.writePlistToString = plistlib.dumps


class PlistService(object):

    def __init__(self, port, udid=None):
>>>>>>> 3c507924
        self.port = port
        self.connect(udid)

    def connect(self, udid=None):
        mux = usbmux.USBMux()
        mux.process(1.0)
        dev = None

        while not dev and mux.devices :
            mux.process(1.0)
            if udid:
                for d in mux.devices:
                    if d.serial == udid:
                        dev = d
<<<<<<< HEAD
            else:
                dev = mux.devices[0]
=======
                        print("Connecting to device: " + dev.serial)
            else:
                dev = mux.devices[0]
                print("Connecting to device: " + dev.serial)

>>>>>>> 3c507924
        try:
            self.s = mux.connect(dev, self.port)
        except:
            raise Exception("Connexion to device port %d failed" % self.port)
        return dev.serial

    def close(self):
        self.s.close()

    def recv(self, length=4096):
        return self.s.recv(length)

    def send(self, data):
<<<<<<< HEAD
        try:
            self.s.send(data)
        except:
            self.logger.error("Sending data to device failled")
            return -1
=======
        #try:
        #if PY3:
        #    self.s.send(str(data, "utf-8"))
        #else:
        self.s.send(data)
        #except:
        #    print("Sending data to device failled")
        #    return -1
>>>>>>> 3c507924
        return 0

    def sendRequest(self, data):
        res = None
        if self.sendPlist(data) >= 0:
            res = self.recvPlist()
        return res


    def recv_exact(self, l):
        data = ""
        if PY3:
            data = b""
        while l > 0:
            d = self.recv(l)
            if not d or len(d) == 0:
                break
            data += d
            l -= len(d)
        return data

    def recv_raw(self):
        l = self.recv_exact(4)
        if not l or len(l) != 4:
            return
        l = struct.unpack(">L", l)[0]
        return self.recv_exact(l)

    def send_raw(self, data):
        if PY3 and isinstance(data, str):
            data = codecs.encode(data)
        hdr = struct.pack(">L", len(data))
        msg =  b"".join([hdr,data])
        return self.send(msg)

    def recvPlist(self):
        payload = self.recv_raw()
        if not payload:
            return
        bplist_header = "bplist00"
        xml_header = "<?xml"
        if PY3:
            bplist_header = b"bplist00"
            xml_header = b"<?xml"
        if payload.startswith(bplist_header):
            if PY3:
                return plistlib.readPlistFromString(payload)
            else:
                from pymobiledevice.util.bplist import BPlistReader
                return BPlistReader(payload).parse()
        elif payload.startswith(xml_header):
            #HAX lockdown HardwarePlatform with null bytes
            payload = sub('[^\w<>\/ \-_0-9\"\'\\=\.\?\!\+]+','', payload.decode('utf-8')).encode('utf-8')
            return plistlib.readPlistFromString(payload)
        else:
            raise Exception("recvPlist invalid data : %s" % payload[:100].encode("hex"))

    def sendPlist(self, d):
        payload = plistlib.writePlistToString(d)
        l = struct.pack(">L", len(payload))
        return self.send(l + payload)

    def ssl_start(self, keyfile, certfile):
        self.s = ssl.wrap_socket(self.s, keyfile, certfile, ssl_version=ssl.PROTOCOL_TLSv1)<|MERGE_RESOLUTION|>--- conflicted
+++ resolved
@@ -26,14 +26,7 @@
 import plistlib
 import ssl
 import struct
-<<<<<<< HEAD
-from re import sub
 import logging
-
-class PlistService(object):
-    def __init__(self, port, udid=None, logger=None):
-        self.logger = logger or logging.getLogger(__name__)
-=======
 import codecs
 from re import sub
 from six import PY3
@@ -47,8 +40,8 @@
 
 class PlistService(object):
 
-    def __init__(self, port, udid=None):
->>>>>>> 3c507924
+    def __init__(self, port, udid=None, logger=None):
+        self.logger = logger or logging.getLogger(__name__)
         self.port = port
         self.connect(udid)
 
@@ -63,16 +56,9 @@
                 for d in mux.devices:
                     if d.serial == udid:
                         dev = d
-<<<<<<< HEAD
             else:
                 dev = mux.devices[0]
-=======
-                        print("Connecting to device: " + dev.serial)
-            else:
-                dev = mux.devices[0]
-                print("Connecting to device: " + dev.serial)
-
->>>>>>> 3c507924
+                self.logger.info("Connecting to device: " + dev.serial)
         try:
             self.s = mux.connect(dev, self.port)
         except:
@@ -86,22 +72,11 @@
         return self.s.recv(length)
 
     def send(self, data):
-<<<<<<< HEAD
         try:
             self.s.send(data)
         except:
             self.logger.error("Sending data to device failled")
             return -1
-=======
-        #try:
-        #if PY3:
-        #    self.s.send(str(data, "utf-8"))
-        #else:
-        self.s.send(data)
-        #except:
-        #    print("Sending data to device failled")
-        #    return -1
->>>>>>> 3c507924
         return 0
 
     def sendRequest(self, data):
