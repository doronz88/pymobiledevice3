#!/usr/bin/env python
# -*- coding: utf8 -*-
#
# $Id$
#
# Copyright (c) 2012-2014 "dark[-at-]gotohack.org"
#
# This file is part of pymobiledevice
#
# pymobiledevice is free software: you can redistribute it and/or modify
# it under the terms of the GNU General Public License as published by
# the Free Software Foundation, either version 3 of the License, or
# (at your option) any later version.
#
# This program is distributed in the hope that it will be useful,
# but WITHOUT ANY WARRANTY; without even the implied warranty of
# MERCHANTABILITY or FITNESS FOR A PARTICULAR PURPOSE.  See the
# GNU General Public License for more details.
#
# You should have received a copy of the GNU General Public License
# along with this program.  If not, see <http://www.gnu.org/licenses/>.
#
#
from __future__ import print_function
from six import PY3
import struct
import time
import sys
import logging

from pymobiledevice.lockdown import LockdownClient

from tempfile import mkstemp
from optparse import OptionParser

"""
struct pcap_hdr_s {
        guint32 magic_number;   /* magic number */
        guint16 version_major;  /* major version number */
        guint16 version_minor;  /* minor version number */
        gint32  thiszone;       /* GMT to local correction */
        guint32 sigfigs;        /* accuracy of timestamps */
        guint32 snaplen;        /* max length of captured packets, in octets */
        guint32 network;        /* data link type */
} pcap_hdr_t;
typedef struct pcaprec_hdr_s {
        guint32 ts_sec;         /* timestamp seconds */
        guint32 ts_usec;        /* timestamp microseconds */
        guint32 incl_len;       /* number of octets of packet saved in file */
        guint32 orig_len;       /* actual length of packet */
} pcaprec_hdr_t;
"""
LINKTYPE_ETHERNET = 1
LINKTYPE_RAW      = 101

class PcapOut(object):

    def __init__(self, pipename=r'test.pcap'):
        self.pipe = open(pipename,'wb')
        self.pipe.write(struct.pack("<LHHLLLL", 0xa1b2c3d4, 2, 4, 0, 0, 65535, LINKTYPE_ETHERNET))

    def __del__(self):
        self.pipe.close()

    def writePacket(self, packet):
        t = time.time()
        #TODO check milisecond conversion
        pkthdr = struct.pack('<LLLL', int(t), int(t*1000000 % 1000000), len(packet), len(packet))
        data = pkthdr + packet
        l = self.pipe.write(data)
        self.pipe.flush()
        return True

class Win32Pipe(object):
    def __init__(self, pipename=r'\\.\pipe\wireshark'):
        self.pipe = win32pipe.CreateNamedPipe(pipename,
                                           win32pipe.PIPE_ACCESS_OUTBOUND,
                                           win32pipe.PIPE_TYPE_MESSAGE | win32pipe.PIPE_WAIT,
                                           1, 65536, 65536,
                                           300,
                                           None)
        print("Connect wireshark to %s" % pipename)
        win32pipe.ConnectNamedPipe(self.pipe, None)
        win32file.WriteFile(self.pipe, struct.pack("<LHHLLLL", 0xa1b2c3d4, 2, 4, 0, 0, 65535, LINKTYPE_ETHERNET))

    def writePacket(self, packet):
        t = time.time()
        pkthdr = struct.pack("<LLLL", int(t), int(t*1000000 % 1000000), len(packet), len(packet))
        errCode, nBytesWritten = win32file.WriteFile(self.pipe, pkthdr + packet)
        return errCode == 0

if __name__ == "__main__":

    if sys.platform == "darwin":
            print("Why not use rvictl ?")

    parser = OptionParser(usage="%prog")
    parser.add_option("-u", "--udid",
                  default=False, action="store", dest="device_udid", metavar="DEVICE_UDID",
                  help="Device udid")
    parser.add_option("-o", "--output", dest="output", default=False,
                  help="Output location", type="string")

    (options, args) = parser.parse_args()
    if sys.platform == "win32":
        import win32pipe, win32file
        output = Win32Pipe()

    else:
        if options.output:
            path = options.output
        else:
            _,path = mkstemp(prefix="device_dump_",suffix=".pcap",dir=".")
        print("Recording data to: %s" % path)
        output = PcapOut(path)

    logging.basicConfig(level=logging.INFO)
    lockdown = LockdownClient(options.device_udid)
    pcap = lockdown.startService("com.apple.pcapd")

    while True:
        d = pcap.recvPlist()
        if not d:
            break
<<<<<<< HEAD
        data = d.data
        hdrsize, xxx, packet_size = struct.unpack(">LBL", data[:9])
        flags1, flags2, offset_to_ip_data, zero = struct.unpack(">LLLL", data[9:0x19])
=======
        if not PY3:
            d = d.data
        hdrsize, xxx, packet_size = struct.unpack(">LBL", d[:9])
        flags1, flags2, offset_to_ip_data, zero = struct.unpack(">LLLL", d[9:0x19])
>>>>>>> 3c507924

        assert hdrsize >= 0x19
        if PY3:
            interfacetype= d[0x19:hdrsize].strip(b"\x00")
        else:
            interfacetype= d[0x19:hdrsize].strip("\x00")
            interfacetype = "b'"+"\\x".join("{:02x}".format(ord(c)) for c in interfacetype)+"'"
        t = time.time()
<<<<<<< HEAD
        print interfacetype, packet_size, t

        packet = data[hdrsize:]
=======
        print(interfacetype, packet_size, t)
        packet = d[hdrsize:]
>>>>>>> 3c507924
        assert packet_size == len(packet)

        if offset_to_ip_data == 0:
            #add fake ethernet header for pdp packets
            if PY3:
                packet = b"\xBE\xEF" * 6 + b"\x08\x00" + packet
            else:
                packet = "\xBE\xEF" * 6 + "\x08\x00" + packet
        if not output.writePacket(packet):
            break
<|MERGE_RESOLUTION|>--- conflicted
+++ resolved
@@ -122,16 +122,10 @@
         d = pcap.recvPlist()
         if not d:
             break
-<<<<<<< HEAD
-        data = d.data
-        hdrsize, xxx, packet_size = struct.unpack(">LBL", data[:9])
-        flags1, flags2, offset_to_ip_data, zero = struct.unpack(">LLLL", data[9:0x19])
-=======
         if not PY3:
             d = d.data
         hdrsize, xxx, packet_size = struct.unpack(">LBL", d[:9])
         flags1, flags2, offset_to_ip_data, zero = struct.unpack(">LLLL", d[9:0x19])
->>>>>>> 3c507924
 
         assert hdrsize >= 0x19
         if PY3:
@@ -140,14 +134,8 @@
             interfacetype= d[0x19:hdrsize].strip("\x00")
             interfacetype = "b'"+"\\x".join("{:02x}".format(ord(c)) for c in interfacetype)+"'"
         t = time.time()
-<<<<<<< HEAD
-        print interfacetype, packet_size, t
-
-        packet = data[hdrsize:]
-=======
         print(interfacetype, packet_size, t)
         packet = d[hdrsize:]
->>>>>>> 3c507924
         assert packet_size == len(packet)
 
         if offset_to_ip_data == 0:
